--- conflicted
+++ resolved
@@ -39,14 +39,9 @@
         "psr/simple-cache": "~1.0",
         "illuminate/support": "~5.5",
         "webonyx/graphql-php": "~0.9",
-<<<<<<< HEAD
         "symfony/console": ">=2.8|3.*|4.*",
         "zendframework/zend-code": "~3.0",
         "hoa/iterator": "~2.0"
-=======
-        "hoa/iterator": "~2.0",
-        "hoa/visitor": "~2.0"
->>>>>>> 9100c890
     },
     "replace": {
         "railt/io": "self.version",
@@ -74,13 +69,7 @@
         "cache/filesystem-adapter": "~1.0",
         "symfony/var-dumper": "~4.0",
         "symfony/dependency-injection": "3.*|4.*",
-<<<<<<< HEAD
         "illuminate/container": "~5.5"
-=======
-        "illuminate/container": "~5.5",
-        "zendframework/zend-code": "~3.0",
-        "symfony/console": "3.*|4.*"
->>>>>>> 9100c890
     },
     "autoload-dev": {
         "psr-4": {
